--- conflicted
+++ resolved
@@ -65,8 +65,6 @@
     time::{Duration, Instant},
 };
 
-<<<<<<< HEAD
-=======
 use crate::{
     app::{self, Action},
     clipboard::{ClipboardCopy, ClipboardKind, ClipboardPaste},
@@ -82,7 +80,6 @@
 use unix_permissions_ext::UNIXPermissionsExt;
 use users::{get_group_by_gid, get_user_by_uid};
 
->>>>>>> b3dfee4f
 pub const DOUBLE_CLICK_DURATION: Duration = Duration::from_millis(500);
 pub const HOVER_DURATION: Duration = Duration::from_millis(1600);
 
